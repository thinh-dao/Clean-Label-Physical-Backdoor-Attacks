"""Super-classes of common datasets to extract id information per image."""
import torch
import numpy as np
import os
import copy
import bisect
import torchvision
import matplotlib.pyplot as plt
# import dlib
# import cv2
# from imutils import face_utils
torchvision.disable_beta_transforms_warning()
from torchvision.transforms import v2 as transforms
from PIL import Image
from torchvision.datasets import DatasetFolder
from typing import Any, Callable, Dict, List, Optional, Tuple
from ..consts import PIN_MEMORY, NUM_CLASSES

data_transforms = {
    'train':
    transforms.Compose([
        transforms.Resize(224),
        transforms.ToImage(), 
        transforms.ToDtype(torch.float32, scale=True)
    ]),
    'test':
    transforms.Compose([
        transforms.Resize(224),
        transforms.ToImage(), 
        transforms.ToDtype(torch.float32, scale=True)
    ]),
}

def pil_loader(path: str) -> Image.Image:
    # Open path as file to avoid ResourceWarning (https://github.com/python-pillow/Pillow/issues/835)
    with open(path, "rb") as f:
        img = Image.open(f)
        return np.array(img.convert("RGB"))

def default_loader(path: str) -> Any:
    return pil_loader(path)

    
normalization = None

def construct_datasets(path, normalize=False):
    """Construct datasets with appropriate transforms."""
    global normalization

    train_path = os.path.join(path, 'train')
    trainset = ImageDataset(train_path, transform=data_transforms['train']) # Since we do differential augmentation, we dont need to augment here

    valid_path = os.path.join(path, 'test')
    validset = ImageDataset(valid_path, transform=data_transforms['test'])

    if normalize:
        cc = torch.cat([trainset[i][0].reshape(3, -1) for i in range(len(trainset))], dim=1)
        data_mean = torch.mean(cc, dim=1).tolist()
        data_std = torch.std(cc, dim=1).tolist()
        print(f'Data mean is {data_mean}. \nData std  is {data_std}.')

        validset.transform.transforms.append(transforms.Normalize(data_mean, data_std))
        normalization = transforms.Normalize(data_mean, data_std)
        
        trainset.data_mean = data_mean
        validset.data_mean = data_mean
        
        trainset.data_std = data_std
        validset.data_std = data_std
    else:
        print('Normalization disabled.')
        trainset.data_mean = (0.0, 0.0, 0.0)
        validset.data_mean = (0.0, 0.0, 0.0)
        
        trainset.data_std = (1.0, 1.0, 1.0)
        validset.data_std = (1.0, 1.0, 1.0)

    return trainset, validset

class Subset(torch.utils.data.Dataset):
    """Overwrite subset class to provide class methods of main class."""

    def __init__(self, dataset, indices, transform=None) -> None:
        self.dataset = copy.deepcopy(dataset)
        self.indices = indices
        if transform != None:
            self.dataset.transform = transform
    
    def get_target(self, index):
        """Return only the target and its id.

        Args:
            index (int): Index

        Returns:
            tuple: (target, idx) where target is class_index of the target class.

        """
        return self.dataset.get_target(self.indices[index])
    
    def __getitem__(self, idx):
        if isinstance(idx, list):
            raise TypeError('Index cannot be a list')
        return self.dataset[self.indices[idx]]
    
    def __len__(self):
        return len(self.indices)
    
    def __getattr__(self, name):
        if name in self.__dict__:
            return getattr(self, name)
        """Call this only if all attributes of Subset are exhausted."""
        return getattr(self.dataset, name)
    
    def __deepcopy__(self, memo):
        # In copy.deepcopy, init() will not be called and some attr will not be initialized. 
        # The getattr will be infinitely called in deepcopy process.
        # So, we need to manually deepcopy the wrapped dataset or raise error when "__setstate__" is called. Here we choose the first solution.
        return Subset(copy.deepcopy(self.dataset), copy.deepcopy(self.indices), copy.deepcopy(self.transform))

class PoisonSet(torch.utils.data.Dataset):
    def __init__(self, dataset, poison_delta, poison_lookup, normalize=False):
        self.dataset = copy.deepcopy(dataset)
        self.normalize = normalize
        self.poison_delta = poison_delta
        self.poison_lookup = poison_lookup

    def __getitem__(self, idx):
        (sample, target, index) = self.dataset[idx]
        lookup = self.poison_lookup.get(idx)
        if lookup is not None:
            sample += self.poison_delta[lookup, :, :, :]
        
        if self.transform is not None:
            sample = self.transform(sample)
        if self.normalization:
            sample = normalization(sample)
        return sample, target, index

    def __len__(self):
        return len(self.dataset)
    
    def __getattr__(self, name):
        if name in self.__dict__:
            return getattr(self, name)
        """Call this only if all attributes of Subset are exhausted."""
        return getattr(self.dataset, name)

    def get_target(self, index):
        """Return only the target and its id.

        Args:
            index (int): Index

        Returns:
            tuple: (target, idx) where target is class_index of the target class.

        """
        target = self.dataset.targets[index]

        if self.dataset.target_transform is not None:
            target = self.dataset.target_transform(target)

        return target, index
    
class ConcatDataset(torch.utils.data.ConcatDataset):
    def __init__(self, datasets, transform=None):
        super().__init__(datasets)
        self.transform = transform
        if transform != None:
            for idx in range(len(self.datasets)):
                self.datasets[idx] = copy.deepcopy(self.datasets[idx])
                if isinstance(self.datasets[idx], Subset):
                    self.datasets[idx].dataset.transform = self.transform
                else:
                    self.datasets[idx].transform = self.transform
                
    def __getattr__(self, name):
        if name in self.__dict__:
            return getattr(self, name)
        """Call this only if all attributes of Subset are exhausted."""
        return getattr(self.datasets[0], name)
    
    def __getitem__(self, idx):
        if idx < 0:
            if -idx > len(self):
                raise ValueError("absolute value of index should not exceed dataset length")
            idx = len(self) + idx
        dataset_idx = bisect.bisect_right(self.cumulative_sizes, idx)
        if dataset_idx == 0:
            sample_idx = idx
        else:
            sample_idx = idx - self.cumulative_sizes[dataset_idx - 1]
        
        return self.datasets[dataset_idx][sample_idx][0], self.datasets[dataset_idx][sample_idx][1], idx

    def get_target(self, index):
        """Return only the target and its id.

        Args:
            index (int): Index

        Returns:
            tuple: (target, idx) where target is class_index of the target class.

        """
        if index < len(self.datasets[0]):
            target = self.datasets[0].get_target(index)
        else:
            index_in_dataset2 = index - len(self.datasets[0])
            target = self.datasets[1].get_target(index_in_dataset2)
        return target, index
    
    def __deepcopy__(self, memo):
        return ConcatDataset(copy.deepcopy(self.datasets), copy.deepcopy(self.transform))
            
class Deltaset(torch.utils.data.Dataset):
    def __init__(self, dataset, delta):
        self.dataset = dataset
        self.delta = delta

    def __getitem__(self, idx):
        (img, target, index) = self.dataset[idx]
        return (img + self.delta[idx], target, index)

    def __len__(self):
        return len(self.dataset)
    
class PoisonWrapper(torch.utils.data.Dataset):
    def __init__(self, dataset, poison_idcs):
        self.dataset = dataset
        self.poison_idcs = poison_idcs
        if len(self.dataset) != len(self.poison_idcs): 
            raise ValueError('Length of dataset does not match length of poison idcs')
    
    def __getitem__(self, idx):
        return self.dataset[idx][0], self.dataset[idx][1], self.poison_idcs[idx]
    
    def __len__(self):
        return len(self.poison_idcs)
    
    def __deepcopy__(self, memo):
        return PoisonWrapper(copy.deepcopy(self.dataset), copy.deepcopy(self.poison_idcs))

def default_loader(path: str):
    return np.array(Image.open(path))

class ImageDataset(DatasetFolder):
    """
    This class inherits from DatasetFolder and filter out the data from the target class
    """

    def __init__(
        self,
        root: str,
        transform: Optional[Callable] = None,
        target_transform: Optional[Callable] = None,
        loader: Callable[[str], Any] = default_loader,
        is_valid_file: Optional[Callable[[str], bool]] = None,
        target_label = None,
        exclude_target_class: bool = False,
    ):            
        self.target_label = target_label
        self.exclude_target_class = exclude_target_class
        self.poison_target_ids = []
        if self.exclude_target_class and self.target_label == None:
            raise Exception('Target class must be specified when excluding target class')    
        super().__init__(
            root,
            loader,
            extensions=(".jpg", ".jpeg", ".png") if is_valid_file is None else None,
            transform=transform,
            target_transform=target_transform,
            is_valid_file=is_valid_file,
        )
    
    def find_classes(self, directory: str) -> Tuple[List[str], Dict[str, int]]:
        """Finds the class folders in a dataset.

        See :class:`DatasetFolder` for details.
        """
        classes = sorted(entry.name for entry in os.scandir(directory) if entry.is_dir())
        if not classes:
            raise FileNotFoundError(f"Couldn't find any class folder in {directory}.")

        class_to_idx = {cls_name: i for i, cls_name in enumerate(classes)}
        if self.exclude_target_class:
            class_to_idx.pop(self.target_label)
            classes.remove(self.target_label)
        return classes, class_to_idx
    
    def __getitem__(self, index):
        """
        Args:
            index (int): Index

        Returns:
            tuple: (sample, target) where target is class_index of the target class.
        """
        path, target = self.samples[index]
        sample = self.loader(path)

        if self.transform is not None:
            sample = self.transform(sample)
        if self.target_transform is not None:
            target = self.target_transform(target)
        return sample, target, index
    
    def get_target(self, index):
        """Return only the target and its id.

        Args:
            index (int): Index

        Returns:
            tuple: (target, idx) where target is class_index of the target class.

        """
        target = self.targets[index]

        if self.target_transform is not None:
            target = self.target_transform(target)

        return target, index
    
class CombinedDataset(DatasetFolder):
    def __init__(self, dataset1, dataset2):
        self.dataset1 = dataset1
        self.dataset2 = dataset2
        self.length_dataset1 = len(dataset1)
        self.length_dataset2 = len(dataset2)

    def __len__(self):
        return self.length_dataset1 + self.length_dataset2

    def __getitem__(self, index):
        if index < self.length_dataset1:
            img, target, idx = self.dataset1[index]
            return img, target, idx
        else:
            # Adjust the index to access the correct element in dataset2
            index_in_dataset2 = index - self.length_dataset1
            img = self.dataset2[index_in_dataset2][0]
            target = NUM_CLASSES
            return img, target, index
        

"""Write a PyTorch dataset into RAM."""
class CachedDataset(torch.utils.data.Dataset):
    """Cache a given dataset."""

    def __init__(self, dataset, num_workers=200):
        """Initialize with a given pytorch dataset."""
        self.dataset = dataset
        self.cache = []
        print('Caching started ...')
        batch_size = min(len(dataset) // max(num_workers, 1), 8192)
        cacheloader = torch.utils.data.DataLoader(dataset, batch_size=batch_size,
                                                  shuffle=False, drop_last=False, num_workers=num_workers,
                                                  pin_memory=False)

        # Allocate memory:
        self.cache = torch.empty((len(self.dataset), *self.dataset[0][0].shape), pin_memory=PIN_MEMORY)

        pointer = 0
        for data in cacheloader:
            batch_length = data[0].shape[0]
            self.cache[pointer: pointer + batch_length] = data[0]  # assuming the first return value of data is the image sample!
            pointer += batch_length
            print(f"[{pointer} / {len(dataset)}] samples processed.")

        print(f'Dataset sucessfully cached into RAM.')

    def __len__(self):
        return len(self.dataset)

    def __getitem__(self, index):
        sample = self.cache[index]
        source, index = self.dataset.get_target(index)
        return sample, source, index

    def get_target(self, index):
        return self.dataset.get_target(index)

    def __getattr__(self, name):
        """This is only called if all attributes of Subset are exhausted."""
        return getattr(self.dataset, name)
    
    def __deepcopy__(self, memo):
        return CachedDataset(copy.deepcopy(self.dataset))
    
class EarlyStopping:
    """Early stops the training if validation loss doesn't improve after a given patience."""
    def __init__(self, patience=7, verbose=False, delta=0, path='checkpoint.pt', trace_func=print, save_checkpoint=False):
        """
        Args:
            patience (int): How long to wait after last time validation loss improved.
                            Default: 7
            verbose (bool): If True, prints a message for each validation loss improvement. 
                            Default: False
            delta (float): Minimum change in the monitored quantity to qualify as an improvement.
                            Default: 0
            path (str): Path for the checkpoint to be saved to.
                            Default: 'checkpoint.pt'
            trace_func (function): trace print function.
                            Default: print            
        """
        self.patience = patience
        self.verbose = verbose
        self.counter = 0
        self.best_score = None
        self.early_stop = False
        self.val_loss_min = np.Inf
        self.delta = delta
        self.path = path
        self.trace_func = trace_func
        self.save_checkpoint = save_checkpoint
        
    def __call__(self, val_loss, model):
        score = -val_loss

        if self.best_score is None:
            self.best_score = score
            if self.save_checkpoint: self.save_checkpoint(val_loss, model)
        elif score < self.best_score + self.delta:
            self.counter += 1
            self.trace_func(f'EarlyStopping counter: {self.counter} out of {self.patience}')
            if self.counter >= self.patience:
                self.early_stop = True
        else:
            self.best_score = score
            if self.save_checkpoint: self.save_checkpoint(val_loss, model)
            self.counter = 0

    def save_checkpoint(self, val_loss, model):
        '''Saves model when validation loss decrease.'''
        if self.verbose:
            self.trace_func(f'Validation loss decreased ({self.val_loss_min:.6f} --> {val_loss:.6f}).  Saving model ...')
        torch.save(model.state_dict(), self.path)
        self.val_loss_min = val_loss
        
class TriggerSet(ImageDataset):
    """Use for creating triggerset when the number of classes in triggerset is different from the original dataset.

    Args:
        torch (_type_): _description_
    """
    def __init__(
        self,
        root: str,
        transform: Optional[Callable] = None,
        target_transform: Optional[Callable] = None,
        loader: Callable[[str], Any] = default_loader,
        is_valid_file: Optional[Callable[[str], bool]] = None,
        target_label = None,
        exclude_target_class: bool = False,
        trainset_class_to_idx = None,
    ):  
        self.trainset_class_to_idx = trainset_class_to_idx
        super().__init__(
            root,
            transform,
            target_transform,
            loader,
            is_valid_file,
            target_label,
            exclude_target_class,
        )
        
    def find_classes(self, directory: str) -> Tuple[List[str], Dict[str, int]]:
        """Finds the class folders in a dataset.

        See :class:`DatasetFolder` for details.
        """
        classes = sorted(entry.name for entry in os.scandir(directory) if entry.is_dir())
        if not classes:
            raise FileNotFoundError(f"Couldn't find any class folder in {directory}.")
                
        class_to_idx = {}
        for class_name in classes:
            class_to_idx[class_name] = self.trainset_class_to_idx[class_name]
            
        if self.exclude_target_class:
            class_to_idx.pop(self.target_label)
            classes.remove(self.target_label)
        return classes, class_to_idx
    
class FaceDetector:
    def __init__(self, args, dataset=None, patch_trigger=False):
        """
        dataset: Poisoned dataset
        trigger: Trigger name
        """
        self.landmark_detector = dlib.cnn_face_detection_model_v1('landmarks/mmod_human_face_detector.dat')
        self.landmark_predictor_1 = dlib.shape_predictor('landmarks/shape_predictor_68_face_landmarks.dat')
        self.landmark_predictor_2 = dlib.shape_predictor('landmarks/shape_predictor_81_face_landmarks.dat')
        self.args = args
        
        if patch_trigger:
            self.patch_trigger = True
            trigger_path = os.path.join('digital_triggers', self.args.trigger) + '.png'
            self.transform = data_transforms['train']
            self.trigger_img = np.array(Image.open(trigger_path))
            
        if dataset is not None:
            self.dataset = dataset
            self.dataset_landmarks = self.get_dataset_overlays()

    def get_landmarks(self, img):
        if isinstance(img, Image.Image):
            img_rescale = np.array(img)
        elif isinstance(img, torch.Tensor):
            img_rescale = (img * 255.0).to(torch.uint8).permute(1,2,0).numpy()
        else:
            raise ValueError('Data type is not convertible to Numpy Array')
        
        facebox = self.landmark_detector(img_rescale, 1)
        
        if len(facebox) == 0:
            return np.array([])
        
        landmarks_1 = self.landmark_predictor_1(img_rescale, facebox[0].rect)
        landmarks_2 = self.landmark_predictor_2(img_rescale, facebox[0].rect)
        shape_1 = face_utils.shape_to_np(landmarks_1)
        shape_2 = face_utils.shape_to_np(landmarks_2)

        shape = np.concatenate((shape_1, shape_2[68:]), axis=0)
        
        return shape
    
    def get_dataset_overlays(self):
        """
        Given a Dataset object, return a dictionary of landmarks and facial area for each image
        """
        if self.patch_trigger != None:
            self.trigger_mask = torch.zeros((len(self.dataset), 4, 224, 224)) #4 as we have alpha layer
        
        for idx, (img, _, image_id) in enumerate(self.dataset):
            landmarks = self.get_landmarks(img)
            
<<<<<<< HEAD
            if len(landmarks) == 0:
                print('Faulty image: ', idx)
=======
            if len(landmarks) == 0 or self.args.random_placement:
                if self.args.constrain_perturbation:
                    self.dataset_face_overlay[idx] = torch.ones((224, 224))
>>>>>>> caf95939
                
                if self.patch_trigger != None:
                    new_height = int(self.trigger_img.shape[0] * 50 / self.trigger_img.shape[1])
                    resize_transform = transforms.Resize((new_height, 50))
                    resized_image = resize_transform(self.transform(self.trigger_img))
                    black_frame = np.zeros([224, 224, 4], dtype=np.uint8)  # 3 channels for RGB
                    top_offset = (224 - new_height) // 2
                    left_offset = (224 - 50) // 2
                    black_frame[top_offset:top_offset+new_height, left_offset:left_offset+50, :] = resized_image
                    self.trigger_mask[idx] = black_frame
            else: 
                mask = np.zeros((224, 224))
                bound = [landmarks[i] for i in range(len(landmarks)) if i < 17 or i > 67]
                routes = np.asarray([bound[i] for i in range(17)] + [bound[27], bound[23], bound[28], bound[22], bound[21], bound[29], bound[20], bound[19], bound[18], bound[17], bound[25], bound[24], bound[26]])
                mask = torch.tensor(cv2.fillConvexPoly(mask, routes, 1)).to(torch.bool)
                self.dataset_face_overlay[idx] = mask
                    
                if self.patch_trigger != None:
                    self.trigger_mask[idx] = self._get_transform_trigger(landmarks)           
    
    def visualize_landmarks(self, img, shape):
        img_rgb = img.detach().clone().permute(1,2,0).numpy()
        
        for idx, (x,y) in enumerate(shape):
            cv2.circle(img_rgb, (x, y), 1, (0, 255, 0), -1)
            cv2.putText(img_rgb, str(idx), (x+2, y), cv2.FONT_HERSHEY_DUPLEX, 0.2, (0, 255, 0), 1)
        
        plt.figure(figsize=(8,8))
        plt.imshow(img_rgb)
        
    def _get_position(self, landmarks):
        sun_h, sun_w, _ = self.trigger_img.shape
        top_nose = np.asarray([landmarks[27][0], landmarks[27][1]])
        if self.args.trigger == 'sunglasses':         
            top_left = np.asarray([landmarks[2][0]-5, landmarks[19][1]-5])
            top_right = np.asarray([landmarks[14][0]+5, landmarks[24][1]+5])
            if abs(top_left[0] - top_nose[0]) > abs(top_right[0] - top_nose[0]):
                diff = abs(top_left[0] - top_nose[0]) - abs(top_right[0] - top_nose[0])
                top_right[0] = min(top_right[0] + diff // 2, 223)
                top_left[0] += diff // 2
            else:
                diff = abs(top_right[0] - top_nose[0]) - abs(top_left[0] - top_nose[0])
                top_right[0] -= diff // 2
                top_left[0] = min(top_left[0] - diff // 2, 223)
            
            # calculate new width and height, moving distance for adjusting sunglasses
            width = np.linalg.norm(top_left - top_right)
            scale = width / sun_w
            height = int(sun_h * scale)
            
        elif self.args.trigger == 'white_facemask':
            top_left = np.asarray([landmarks[1][0], landmarks[28][1]])
            top_right = np.asarray([landmarks[15][0], landmarks[28][1]])
            height = abs(landmarks[8][1] - landmarks[0][1]) # For facemask
        
        elif self.args.trigger == 'real_beard':
            top_left = np.asarray([landmarks[48][0]-5, landmarks[33][1]])
            top_right = np.asarray([landmarks[54][0]+5, landmarks[33][1]])
            height = abs(landmarks[33][1] - landmarks[8][1]) # For real_beard
            
        elif self.args.trigger == 'red_headband':
            top_left = np.asarray([landmarks[0][0], landmarks[69][1]])
            top_right = np.asarray([landmarks[16][0], landmarks[72][1]])
            
            width = np.linalg.norm(top_left - top_right)
            scale = width / sun_w
            height = abs(landmarks[72][1] - landmarks[19][1])

        unit = (top_left - top_right) / np.linalg.norm(top_left - top_right)

        perpendicular_unit = np.asarray([unit[1], -unit[0]])

        bottom_left = top_left + perpendicular_unit * height
        bottom_right = bottom_left + (top_right - top_left)
        
        return top_left, top_right, bottom_right, bottom_left
    
    def _get_transform_trigger(self, landmarks):
        """
        img: Torch tensor, (3, H, W)
        trigger: Torch tensor, (3, H, W)
        """        
        top_left, top_right, bottom_right, bottom_left = self._get_position(landmarks)

        dst_points = np.asarray([
                top_left, 
                top_right,
                bottom_right,
                bottom_left], dtype=np.float32)

        src_points = np.asarray([
            [0, 0],
            [self.trigger_img.shape[1] - 1, 0],
            [self.trigger_img.shape[1] - 1, self.trigger_img.shape[0] - 1],
            [0, self.trigger_img.shape[0] - 1]], dtype=np.float32)
        
        M, _ = cv2.findHomography(src_points, dst_points)
        transformed_trigger = cv2.warpPerspective(self.trigger_img, M, (224, 224), None, cv2.INTER_LINEAR, cv2.BORDER_CONSTANT)
        return self.transform(transformed_trigger)
    
    def patch_inputs(self, inputs, batch_positions, poison_slices):
        alpha_trigger_masks = self.trigger_mask[poison_slices, 3, ...].bool() * self.args.opacity # [N, 224, 224] mask
        alpha_inputs_masks = 1.0 - alpha_trigger_masks
        for depth in range(0, 3):  
            inputs[batch_positions, depth, ...] =  (
                inputs[batch_positions, depth, ...] * alpha_inputs_masks + 
                (self.trigger_mask[poison_slices, depth, ...] * alpha_trigger_masks)
            )
            
    def patch_image(self, input, poison_slice):
        alpha_trigger_masks = self.trigger_mask[poison_slice, 3, ...].bool() * self.args.opacity # [N, 224, 224] mask
        alpha_inputs_masks = 1.0 - alpha_trigger_masks
        for depth in range(0, 3):  
            input[depth, ...] =  (
                input[depth, ...] * alpha_inputs_masks + 
                (self.trigger_mask[poison_slice, depth, ...] * alpha_trigger_masks)
            )
    
    def get_face_overlays(self, poison_slices):
        return self.dataset_face_overlay[poison_slices]

class PatchDataset(torch.utils.data.Dataset):
    def __init__(self, dataset, trigger, opacity=255/255):            
        self.dataset = copy.deepcopy(dataset)
        self.transform = self.dataset.transform
        
        if isinstance(self.dataset, Subset):
            self.dataset.dataset.transform = None
        else:
            self.dataset.transform = None
        
        self.opacity = opacity
        self.trigger = trigger
        self.trigger_img = np.array(Image.open(f'digital_triggers/{trigger}.png'))
        self._patch_data()
    
    def __getitem__(self, index):
        """
        Args:
            index (int): Index

        Returns:
            tuple: (sample, target) where target is class_index of the target class.
        """
        sample, target, _ = self.dataset[index]
        sample = np.array(sample) + self.delta[index]
        
        if self.transform != None:
            sample = self.transform(sample)
        return sample, target, index
    
    def get_target(self, index):
        """Return only the target and its id.

        Args:
            index (int): Index

        Returns:
            tuple: (target, idx) where target is class_index of the target class.

        """
        target = self.targets[index]

        if self.target_transform is not None:
            target = self.target_transform(target)

        return target, index
    
    def __getattr__(self, name):
        if name in self.__dict__:
            return getattr(self, name)

        return getattr(self.dataset, name)
    
    def __len__(self):
        return len(self.dataset)

    def _convert_to_numpy(self, img):
        if isinstance (img, np.ndarray):
            return img.astype(np.uint8)
        if isinstance(img, Image.Image):
            return np.array(img, dtype=np.uint8)
        elif isinstance(img, torch.Tensor):
            return (img * 255.0).to(torch.uint8).permute(1,2,0).numpy()
        else:
            raise ValueError('Data type is non-convertible!')
    
    def _patch_data(self):
        self.landmark_detector = dlib.cnn_face_detection_model_v1('landmarks/mmod_human_face_detector.dat')
        self.landmark_predictor_1 = dlib.shape_predictor('landmarks/shape_predictor_68_face_landmarks.dat')
        self.landmark_predictor_2 = dlib.shape_predictor('landmarks/shape_predictor_81_face_landmarks.dat')
        self.delta = dict()
        
        for idx, (sample, _, _) in enumerate(self.dataset):
            img = self._convert_to_numpy(sample)
            facebox = self.landmark_detector(img, 1)
        
            if len(facebox) == 0:
                print('Faulty image!') 
                new_width = 50               
                new_height = int(self.trigger_img.shape[0] * new_width / self.trigger_img.shape[1])
                resized_image = cv2.resize(self.trigger_img, (new_width, new_height), interpolation=cv2.INTER_AREA)
                black_frame = np.zeros([224, 224, 4], dtype=np.uint8)  # 3 channels for RGB
                top_offset = (224 - new_height) // 2
                left_offset = (224 - new_width) // 2
                black_frame[top_offset:top_offset+new_height, left_offset:left_offset+50, :] = resized_image
                trigger = black_frame
            else:
                landmarks_1 = self.landmark_predictor_1(img, facebox[0].rect)
                landmarks_2 = self.landmark_predictor_2(img, facebox[0].rect)
                shape_1 = face_utils.shape_to_np(landmarks_1)
                shape_2 = face_utils.shape_to_np(landmarks_2)
                shape = np.concatenate((shape_1, shape_2[68:]), axis=0)
                trigger = self._get_transform_trigger(shape, self.trigger)    
        
            alpha_trigger_mask = trigger[:,:,3].astype(bool) * self.opacity # [N, 224, 224] mask
            alpha_inputs_mask = 1.0 - alpha_trigger_mask

            patched_img = np.copy(img)
            for channel in range(3):
                patched_img[:, :, channel] = img[:, :, channel] * alpha_inputs_mask + trigger[:, :, channel] * alpha_trigger_mask
                
            self.delta[idx] = patched_img - img
            
    def _get_position(self, landmarks, trigger):
        sun_h, sun_w, _ = self.trigger_img.shape
        top_nose = np.asarray([landmarks[27][0], landmarks[27][1]])
        if trigger == 'sunglasses':         
            top_left = np.asarray([landmarks[2][0]-5, landmarks[19][1]-5])
            top_right = np.asarray([landmarks[14][0]+5, landmarks[24][1]+5])
            if abs(top_left[0] - top_nose[0]) > abs(top_right[0] - top_nose[0]):
                diff = abs(top_left[0] - top_nose[0]) - abs(top_right[0] - top_nose[0])
                top_right[0] = min(top_right[0] + diff // 2, 223)
                top_left[0] += diff // 2
            else:
                diff = abs(top_right[0] - top_nose[0]) - abs(top_left[0] - top_nose[0])
                top_right[0] -= diff // 2
                top_left[0] = min(top_left[0] - diff // 2, 223)
            
            # calculate new width and height, moving distance for adjusting sunglasses
            width = np.linalg.norm(top_left - top_right)
            scale = width / sun_w
            height = int(sun_h * scale)
            
        elif trigger == 'white_facemask':
            top_left = np.asarray([landmarks[1][0], landmarks[28][1]])
            top_right = np.asarray([landmarks[15][0], landmarks[28][1]])
            height = abs(landmarks[8][1] - landmarks[0][1]) # For facemask
        
        elif trigger == 'real_beard':
            top_left = np.asarray([landmarks[48][0]-5, landmarks[33][1]])
            top_right = np.asarray([landmarks[54][0]+5, landmarks[33][1]])
            height = abs(landmarks[33][1] - landmarks[8][1]) # For real_beard
            
        elif trigger == 'red_headband':
            top_left = np.asarray([landmarks[0][0], landmarks[69][1]])
            top_right = np.asarray([landmarks[16][0], landmarks[72][1]])
            
            width = np.linalg.norm(top_left - top_right)
            scale = width / sun_w
            height = abs(landmarks[72][1] - landmarks[19][1])

        unit = (top_left - top_right) / np.linalg.norm(top_left - top_right)

        perpendicular_unit = np.asarray([unit[1], -unit[0]])

        bottom_left = top_left + perpendicular_unit * height
        bottom_right = bottom_left + (top_right - top_left)
        
        return top_left, top_right, bottom_right, bottom_left
    
    def _get_transform_trigger(self, landmarks, trigger):    
        top_left, top_right, bottom_right, bottom_left = self._get_position(landmarks, trigger)

        dst_points = np.asarray([
                top_left, 
                top_right,
                bottom_right,
                bottom_left], dtype=np.float32)

        src_points = np.asarray([
            [0, 0],
            [self.trigger_img.shape[1] - 1, 0],
            [self.trigger_img.shape[1] - 1, self.trigger_img.shape[0] - 1],
            [0, self.trigger_img.shape[0] - 1]], dtype=np.float32)
        
        M, _ = cv2.findHomography(src_points, dst_points)
        transformed_trigger = cv2.warpPerspective(self.trigger_img, M, (224, 224), None, cv2.INTER_LINEAR, cv2.BORDER_CONSTANT)
        return transformed_trigger.astype(np.uint8)<|MERGE_RESOLUTION|>--- conflicted
+++ resolved
@@ -29,6 +29,13 @@
         transforms.ToImage(), 
         transforms.ToDtype(torch.float32, scale=True)
     ]),
+}
+
+stats = {
+    'Facial_recognition': {
+        'mean': [0.5508784055709839, 0.458417683839798, 0.417265921831131] ,
+        'std': [0.24289922416210175, 0.22884903848171234, 0.23412548005580902]
+    },
 }
 
 def pil_loader(path: str) -> Image.Image:
@@ -538,14 +545,9 @@
         for idx, (img, _, image_id) in enumerate(self.dataset):
             landmarks = self.get_landmarks(img)
             
-<<<<<<< HEAD
-            if len(landmarks) == 0:
-                print('Faulty image: ', idx)
-=======
             if len(landmarks) == 0 or self.args.random_placement:
                 if self.args.constrain_perturbation:
                     self.dataset_face_overlay[idx] = torch.ones((224, 224))
->>>>>>> caf95939
                 
                 if self.patch_trigger != None:
                     new_height = int(self.trigger_img.shape[0] * 50 / self.trigger_img.shape[1])
